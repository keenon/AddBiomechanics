<<<<<<< HEAD
import os
=======
def getConsecutiveValues(data):
    from operator import itemgetter
    from itertools import groupby
    ranges = []
    for key, group in groupby(enumerate(data), lambda x: x[0]-x[1]):
        group = list(map(itemgetter(1), group))
        ranges.append((group[0], group[-1]))

    return ranges


>>>>>>> fa1ee0de
def detectNonZeroForceSegments(timestamps, totalLoad):
    # Scan through the timestamps in the force data and find segments longer than a certain threshold that
    # have non-zero forces.
    nonzeroForceSegments = []
    nonzeroForceSegmentStart = None
    for itime in range(len(timestamps)):
        if totalLoad[itime] > 1e-3:
            if nonzeroForceSegmentStart is None:
                nonzeroForceSegmentStart = timestamps[itime]
            elif nonzeroForceSegmentStart is not None and itime == len(timestamps) - 1:
                nonzeroForceSegments.append(
                    (nonzeroForceSegmentStart, timestamps[itime]))
                nonzeroForceSegmentStart = None
        else:
            if nonzeroForceSegmentStart is not None:
                nonzeroForceSegments.append(
                    (nonzeroForceSegmentStart, timestamps[itime-1]))
                nonzeroForceSegmentStart = None

    return nonzeroForceSegments


def filterNonZeroForceSegments(nonzeroForceSegments, minSegmentDuration, mergeZeroForceSegmentsThreshold):
    # Remove segments that are too short.
    nonzeroForceSegments = [seg for seg in nonzeroForceSegments if seg[1] - seg[0] > minSegmentDuration]

    # Merge adjacent non-zero force segments that are within a certain time threshold.
    mergedNonzeroForceSegments = []
    mergedNonzeroForceSegments.append(nonzeroForceSegments[0])
    for iseg in range(1, len(nonzeroForceSegments)):
        zeroForceSegment = nonzeroForceSegments[iseg][0] - nonzeroForceSegments[iseg - 1][1]
        if zeroForceSegment < mergeZeroForceSegmentsThreshold:
            mergedNonzeroForceSegments[-1] = (
                mergedNonzeroForceSegments[-1][0], nonzeroForceSegments[iseg][1])
        else:
            mergedNonzeroForceSegments.append(
                nonzeroForceSegments[iseg])

    return mergedNonzeroForceSegments


def detectMarkeredSegments(timestamps, markers):
    # Scan through the timestamps in the marker data and find segments longer than a certain threshold that
    # have zero forces.
    markeredSegments = []
    markeredSegmentStart = None
    for itime in range(len(timestamps)):
        if len(markers[itime]) > 0:
            if markeredSegmentStart is None:
                markeredSegmentStart = timestamps[itime]
            elif markeredSegmentStart is not None and itime == len(timestamps) - 1:
                markeredSegments.append(
                    (markeredSegmentStart, timestamps[itime]))
                markeredSegmentStart = None
        else:
            if markeredSegmentStart is not None:
                markeredSegments.append(
                    (markeredSegmentStart, timestamps[itime-1]))
                markeredSegmentStart = None

    return markeredSegments


def reconcileMarkeredAndNonzeroForceSegments(timestamps, markeredSegments, nonzeroForceSegments):
    import numpy as np

    # Create boolean arrays of length timestamps that is True if the timestamp is in a markered or nonzero force segment.
    markeredTimestamps = np.zeros(len(timestamps), dtype=bool)
    nonzeroForceTimestamps = np.zeros(len(timestamps), dtype=bool)
    for itime in range(len(timestamps)):
        for markeredSegment in markeredSegments:
            if markeredSegment[0] <= timestamps[itime] <= markeredSegment[-1]:
                print(itime, markeredSegment[0], timestamps[itime], markeredSegment[-1])
                timestampToCheck = itime
                markeredTimestamps[itime] = True
                break

        for nonzeroForceSegment in nonzeroForceSegments:
            if nonzeroForceSegment[0] <= timestamps[itime] <= nonzeroForceSegment[-1]:
                nonzeroForceTimestamps[itime] = True
                break

    # Find the intersection between the markered timestamps and the non-zero force timestamps.
    reconciledTimestamps = np.logical_and(markeredTimestamps, nonzeroForceTimestamps)
    print(reconciledTimestamps[timestampToCheck])
    print(reconciledTimestamps[timestampToCheck+1])
    print(reconciledTimestamps[timestampToCheck+2])
    print(reconciledTimestamps[timestampToCheck+3])

    # Create a new set of segments from the reconciled timestamps.
    reconciledSegments = []
    reconciledSegmentStart = None
    for itime in range(len(timestamps)):
        if reconciledTimestamps[itime]:
            if reconciledSegmentStart is None:
                reconciledSegmentStart = timestamps[itime]
            elif reconciledSegmentStart is not None and itime == len(timestamps) - 1:
                reconciledSegments.append(
                    (reconciledSegmentStart, timestamps[itime]))
                reconciledSegmentStart = None
        else:
            if reconciledSegmentStart is not None:
                reconciledSegments.append(
                    (reconciledSegmentStart, timestamps[itime-1]))
                reconciledSegmentStart = None

    return reconciledSegments<|MERGE_RESOLUTION|>--- conflicted
+++ resolved
@@ -1,122 +1,118 @@
-<<<<<<< HEAD
-import os
-=======
-def getConsecutiveValues(data):
-    from operator import itemgetter
-    from itertools import groupby
-    ranges = []
-    for key, group in groupby(enumerate(data), lambda x: x[0]-x[1]):
-        group = list(map(itemgetter(1), group))
-        ranges.append((group[0], group[-1]))
-
-    return ranges
-
-
->>>>>>> fa1ee0de
-def detectNonZeroForceSegments(timestamps, totalLoad):
-    # Scan through the timestamps in the force data and find segments longer than a certain threshold that
-    # have non-zero forces.
-    nonzeroForceSegments = []
-    nonzeroForceSegmentStart = None
-    for itime in range(len(timestamps)):
-        if totalLoad[itime] > 1e-3:
-            if nonzeroForceSegmentStart is None:
-                nonzeroForceSegmentStart = timestamps[itime]
-            elif nonzeroForceSegmentStart is not None and itime == len(timestamps) - 1:
-                nonzeroForceSegments.append(
-                    (nonzeroForceSegmentStart, timestamps[itime]))
-                nonzeroForceSegmentStart = None
-        else:
-            if nonzeroForceSegmentStart is not None:
-                nonzeroForceSegments.append(
-                    (nonzeroForceSegmentStart, timestamps[itime-1]))
-                nonzeroForceSegmentStart = None
-
-    return nonzeroForceSegments
-
-
-def filterNonZeroForceSegments(nonzeroForceSegments, minSegmentDuration, mergeZeroForceSegmentsThreshold):
-    # Remove segments that are too short.
-    nonzeroForceSegments = [seg for seg in nonzeroForceSegments if seg[1] - seg[0] > minSegmentDuration]
-
-    # Merge adjacent non-zero force segments that are within a certain time threshold.
-    mergedNonzeroForceSegments = []
-    mergedNonzeroForceSegments.append(nonzeroForceSegments[0])
-    for iseg in range(1, len(nonzeroForceSegments)):
-        zeroForceSegment = nonzeroForceSegments[iseg][0] - nonzeroForceSegments[iseg - 1][1]
-        if zeroForceSegment < mergeZeroForceSegmentsThreshold:
-            mergedNonzeroForceSegments[-1] = (
-                mergedNonzeroForceSegments[-1][0], nonzeroForceSegments[iseg][1])
-        else:
-            mergedNonzeroForceSegments.append(
-                nonzeroForceSegments[iseg])
-
-    return mergedNonzeroForceSegments
-
-
-def detectMarkeredSegments(timestamps, markers):
-    # Scan through the timestamps in the marker data and find segments longer than a certain threshold that
-    # have zero forces.
-    markeredSegments = []
-    markeredSegmentStart = None
-    for itime in range(len(timestamps)):
-        if len(markers[itime]) > 0:
-            if markeredSegmentStart is None:
-                markeredSegmentStart = timestamps[itime]
-            elif markeredSegmentStart is not None and itime == len(timestamps) - 1:
-                markeredSegments.append(
-                    (markeredSegmentStart, timestamps[itime]))
-                markeredSegmentStart = None
-        else:
-            if markeredSegmentStart is not None:
-                markeredSegments.append(
-                    (markeredSegmentStart, timestamps[itime-1]))
-                markeredSegmentStart = None
-
-    return markeredSegments
-
-
-def reconcileMarkeredAndNonzeroForceSegments(timestamps, markeredSegments, nonzeroForceSegments):
-    import numpy as np
-
-    # Create boolean arrays of length timestamps that is True if the timestamp is in a markered or nonzero force segment.
-    markeredTimestamps = np.zeros(len(timestamps), dtype=bool)
-    nonzeroForceTimestamps = np.zeros(len(timestamps), dtype=bool)
-    for itime in range(len(timestamps)):
-        for markeredSegment in markeredSegments:
-            if markeredSegment[0] <= timestamps[itime] <= markeredSegment[-1]:
-                print(itime, markeredSegment[0], timestamps[itime], markeredSegment[-1])
-                timestampToCheck = itime
-                markeredTimestamps[itime] = True
-                break
-
-        for nonzeroForceSegment in nonzeroForceSegments:
-            if nonzeroForceSegment[0] <= timestamps[itime] <= nonzeroForceSegment[-1]:
-                nonzeroForceTimestamps[itime] = True
-                break
-
-    # Find the intersection between the markered timestamps and the non-zero force timestamps.
-    reconciledTimestamps = np.logical_and(markeredTimestamps, nonzeroForceTimestamps)
-    print(reconciledTimestamps[timestampToCheck])
-    print(reconciledTimestamps[timestampToCheck+1])
-    print(reconciledTimestamps[timestampToCheck+2])
-    print(reconciledTimestamps[timestampToCheck+3])
-
-    # Create a new set of segments from the reconciled timestamps.
-    reconciledSegments = []
-    reconciledSegmentStart = None
-    for itime in range(len(timestamps)):
-        if reconciledTimestamps[itime]:
-            if reconciledSegmentStart is None:
-                reconciledSegmentStart = timestamps[itime]
-            elif reconciledSegmentStart is not None and itime == len(timestamps) - 1:
-                reconciledSegments.append(
-                    (reconciledSegmentStart, timestamps[itime]))
-                reconciledSegmentStart = None
-        else:
-            if reconciledSegmentStart is not None:
-                reconciledSegments.append(
-                    (reconciledSegmentStart, timestamps[itime-1]))
-                reconciledSegmentStart = None
-
-    return reconciledSegments+def getConsecutiveValues(data):
+    from operator import itemgetter
+    from itertools import groupby
+    ranges = []
+    for key, group in groupby(enumerate(data), lambda x: x[0]-x[1]):
+        group = list(map(itemgetter(1), group))
+        ranges.append((group[0], group[-1]))
+
+    return ranges
+
+
+def detectNonZeroForceSegments(timestamps, totalLoad):
+    # Scan through the timestamps in the force data and find segments longer than a certain threshold that
+    # have non-zero forces.
+    nonzeroForceSegments = []
+    nonzeroForceSegmentStart = None
+    for itime in range(len(timestamps)):
+        if totalLoad[itime] > 1e-3:
+            if nonzeroForceSegmentStart is None:
+                nonzeroForceSegmentStart = timestamps[itime]
+            elif nonzeroForceSegmentStart is not None and itime == len(timestamps) - 1:
+                nonzeroForceSegments.append(
+                    (nonzeroForceSegmentStart, timestamps[itime]))
+                nonzeroForceSegmentStart = None
+        else:
+            if nonzeroForceSegmentStart is not None:
+                nonzeroForceSegments.append(
+                    (nonzeroForceSegmentStart, timestamps[itime-1]))
+                nonzeroForceSegmentStart = None
+
+    return nonzeroForceSegments
+
+
+def filterNonZeroForceSegments(nonzeroForceSegments, minSegmentDuration, mergeZeroForceSegmentsThreshold):
+    # Remove segments that are too short.
+    nonzeroForceSegments = [seg for seg in nonzeroForceSegments if seg[1] - seg[0] > minSegmentDuration]
+
+    # Merge adjacent non-zero force segments that are within a certain time threshold.
+    mergedNonzeroForceSegments = []
+    mergedNonzeroForceSegments.append(nonzeroForceSegments[0])
+    for iseg in range(1, len(nonzeroForceSegments)):
+        zeroForceSegment = nonzeroForceSegments[iseg][0] - nonzeroForceSegments[iseg - 1][1]
+        if zeroForceSegment < mergeZeroForceSegmentsThreshold:
+            mergedNonzeroForceSegments[-1] = (
+                mergedNonzeroForceSegments[-1][0], nonzeroForceSegments[iseg][1])
+        else:
+            mergedNonzeroForceSegments.append(
+                nonzeroForceSegments[iseg])
+
+    return mergedNonzeroForceSegments
+
+
+def detectMarkeredSegments(timestamps, markers):
+    # Scan through the timestamps in the marker data and find segments longer than a certain threshold that
+    # have zero forces.
+    markeredSegments = []
+    markeredSegmentStart = None
+    for itime in range(len(timestamps)):
+        if len(markers[itime]) > 0:
+            if markeredSegmentStart is None:
+                markeredSegmentStart = timestamps[itime]
+            elif markeredSegmentStart is not None and itime == len(timestamps) - 1:
+                markeredSegments.append(
+                    (markeredSegmentStart, timestamps[itime]))
+                markeredSegmentStart = None
+        else:
+            if markeredSegmentStart is not None:
+                markeredSegments.append(
+                    (markeredSegmentStart, timestamps[itime-1]))
+                markeredSegmentStart = None
+
+    return markeredSegments
+
+
+def reconcileMarkeredAndNonzeroForceSegments(timestamps, markeredSegments, nonzeroForceSegments):
+    import numpy as np
+
+    # Create boolean arrays of length timestamps that is True if the timestamp is in a markered or nonzero force segment.
+    markeredTimestamps = np.zeros(len(timestamps), dtype=bool)
+    nonzeroForceTimestamps = np.zeros(len(timestamps), dtype=bool)
+    for itime in range(len(timestamps)):
+        for markeredSegment in markeredSegments:
+            if markeredSegment[0] <= timestamps[itime] <= markeredSegment[-1]:
+                print(itime, markeredSegment[0], timestamps[itime], markeredSegment[-1])
+                timestampToCheck = itime
+                markeredTimestamps[itime] = True
+                break
+
+        for nonzeroForceSegment in nonzeroForceSegments:
+            if nonzeroForceSegment[0] <= timestamps[itime] <= nonzeroForceSegment[-1]:
+                nonzeroForceTimestamps[itime] = True
+                break
+
+    # Find the intersection between the markered timestamps and the non-zero force timestamps.
+    reconciledTimestamps = np.logical_and(markeredTimestamps, nonzeroForceTimestamps)
+    print(reconciledTimestamps[timestampToCheck])
+    print(reconciledTimestamps[timestampToCheck+1])
+    print(reconciledTimestamps[timestampToCheck+2])
+    print(reconciledTimestamps[timestampToCheck+3])
+
+    # Create a new set of segments from the reconciled timestamps.
+    reconciledSegments = []
+    reconciledSegmentStart = None
+    for itime in range(len(timestamps)):
+        if reconciledTimestamps[itime]:
+            if reconciledSegmentStart is None:
+                reconciledSegmentStart = timestamps[itime]
+            elif reconciledSegmentStart is not None and itime == len(timestamps) - 1:
+                reconciledSegments.append(
+                    (reconciledSegmentStart, timestamps[itime]))
+                reconciledSegmentStart = None
+        else:
+            if reconciledSegmentStart is not None:
+                reconciledSegments.append(
+                    (reconciledSegmentStart, timestamps[itime-1]))
+                reconciledSegmentStart = None
+
+    return reconciledSegments