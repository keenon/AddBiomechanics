import os
import unittest
import nimblephysics as nimble
from typing import List
import numpy as np
from nimblephysics.loader import absPath
<<<<<<< HEAD
from helpers import detectNonZeroForceSegments, filterNonZeroForceSegments
from engine import Engine
import shutil
import json
=======
from helpers import detectNonZeroForceSegments, filterNonZeroForceSegments, reconcileMarkeredAndNonzeroForceSegments
>>>>>>> fa1ee0de

GEOMETRY_FOLDER_PATH = absPath('Geometry')
DATA_FOLDER_PATH = absPath('../data')


<<<<<<< HEAD
# class TestTrialSegmentation(unittest.TestCase):
#     def test_detectNonZeroForceSegments(self):
#         # Create force plate data with intermittent loads.
#         timestamps = np.linspace(0, 6.0, 601)
#         totalLoad = np.zeros(len(timestamps))
#
#         # Add a legimate load segment.
#         totalLoad[50:100] = 1.0
#         # Add a load segment that is too short.
#         totalLoad[250:254] = 1.0
#         # Add two load segments that should be merged together.
#         totalLoad[300:340] = 1.0
#         totalLoad[360:400] = 1.0
#         # Add a segment that has load up until the final time point.
#         totalLoad[550:601] = 1.0
#
#         # Detect the non-zero force segments.
#         nonzeroForceSegments = detectNonZeroForceSegments(timestamps, totalLoad)
#
#         # Check that the correct segments were detected, before filtering.
#         self.assertEqual(len(nonzeroForceSegments), 5)
#         self.assertEqual(nonzeroForceSegments[0], (0.5, 1.0))
#         self.assertEqual(nonzeroForceSegments[1][0], 2.5)
#         self.assertAlmostEqual(nonzeroForceSegments[1][1], 2.54, places=5)
#         self.assertEqual(nonzeroForceSegments[2], (3.0, 3.4))
#         self.assertEqual(nonzeroForceSegments[3], (3.6, 4.0))
#         self.assertEqual(nonzeroForceSegments[4], (5.5, 6.0))
#
#         # Now filter the segments.
#         nonzeroForceSegments = filterNonZeroForceSegments(nonzeroForceSegments, 0.05, 1.0)
#
#         # Check that the correct segments were detected, after filtering.
#         self.assertEqual(len(nonzeroForceSegments), 3)
#         self.assertEqual(nonzeroForceSegments[0], (0.5, 1.0))
#         self.assertEqual(nonzeroForceSegments[1], (3.0, 4.0))
#         self.assertEqual(nonzeroForceSegments[2], (5.5, 6.0))
#
#     def test_Camargo2021(self):
#         # Load the data.
#         trcFilePath = DATA_FOLDER_PATH + '/Camargo2021/levelground_ccw_fast_01_01.trc'
#         grfFilePath = DATA_FOLDER_PATH + '/Camargo2021/levelground_ccw_fast_01_01_grf.mot'
#         trcFile: nimble.biomechanics.OpenSimTRC = nimble.biomechanics.OpenSimParser.loadTRC(trcFilePath)
#         forcePlates: List[nimble.biomechanics.ForcePlate] = nimble.biomechanics.OpenSimParser.loadGRF(
#             grfFilePath, trcFile.framesPerSecond)
#
#         # Compute the total load.
#         totalLoad = np.zeros(len(forcePlates[0].timestamps))
#         for itime in range(len(totalLoad)):
#             totalForce = 0
#             totalMoment = 0
#             for forcePlate in forcePlates:
#                 totalForce += np.linalg.norm(forcePlate.forces[itime])
#                 totalMoment += np.linalg.norm(forcePlate.moments[itime])
#             totalLoad[itime] = totalForce + totalMoment
#
#         # Detect the non-zero force segments.
#         nonzeroForceSegments = detectNonZeroForceSegments(forcePlates[0].timestamps, totalLoad)
#
#         # Filter the segments.
#         nonzeroForceSegments = filterNonZeroForceSegments(nonzeroForceSegments, 0.05, 1.0)
#
#         # Check that the correct segments were detected.
#         self.assertEqual(len(nonzeroForceSegments), 3)
#         self.assertEqual(nonzeroForceSegments[0], (0.005, 5.92))
#         self.assertEqual(nonzeroForceSegments[1], (7.365, 8.455))
#         self.assertEqual(nonzeroForceSegments[2], (11.895, 15.335))
=======
class TestTrialSegmentation(unittest.TestCase):
    def test_detectNonZeroForceSegments(self):
        # Create force plate data with intermittent loads.
        timestamps = np.linspace(0, 6.0, 601)
        totalLoad = np.zeros(len(timestamps))

        # Add a legitimate load segment.
        totalLoad[50:100] = 1.0
        # Add a load segment that is too short.
        totalLoad[250:254] = 1.0
        # Add two load segments that should be merged together.
        totalLoad[300:340] = 1.0
        totalLoad[360:400] = 1.0
        # Add a segment that has load up until the final time point.
        totalLoad[550:601] = 1.0

        # Detect the non-zero force segments.
        nonzeroForceSegments = detectNonZeroForceSegments(timestamps, totalLoad)

        # Check that the correct segments were detected, before filtering.
        self.assertEqual(len(nonzeroForceSegments), 5)
        self.assertEqual(nonzeroForceSegments[0], (0.5, 1.0))
        self.assertEqual(nonzeroForceSegments[1][0], 2.5)
        self.assertAlmostEqual(nonzeroForceSegments[1][1], 2.54, places=5)
        self.assertEqual(nonzeroForceSegments[2], (3.0, 3.4))
        self.assertEqual(nonzeroForceSegments[3], (3.6, 4.0))
        self.assertEqual(nonzeroForceSegments[4], (5.5, 6.0))

        # Now filter the segments.
        nonzeroForceSegments = filterNonZeroForceSegments(nonzeroForceSegments, 0.05, 1.0)

        # Check that the correct segments were detected, after filtering.
        self.assertEqual(len(nonzeroForceSegments), 3)
        self.assertEqual(nonzeroForceSegments[0], (0.5, 1.0))
        self.assertEqual(nonzeroForceSegments[1], (3.0, 4.0))
        self.assertEqual(nonzeroForceSegments[2], (5.5, 6.0))

    def test_Camargo2021(self):
        # Load the data.
        trcFilePath = DATA_FOLDER_PATH + '/Camargo2021/levelground_ccw_fast_01_01.trc'
        grfFilePath = DATA_FOLDER_PATH + '/Camargo2021/levelground_ccw_fast_01_01_grf.mot'
        trcFile: nimble.biomechanics.OpenSimTRC = nimble.biomechanics.OpenSimParser.loadTRC(trcFilePath)
        forcePlates: List[nimble.biomechanics.ForcePlate] = nimble.biomechanics.OpenSimParser.loadGRF(
            grfFilePath, trcFile.framesPerSecond)

        # Compute the total load.
        totalLoad = np.zeros(len(forcePlates[0].timestamps))
        for itime in range(len(totalLoad)):
            totalForce = 0
            totalMoment = 0
            for forcePlate in forcePlates:
                totalForce += np.linalg.norm(forcePlate.forces[itime])
                totalMoment += np.linalg.norm(forcePlate.moments[itime])
            totalLoad[itime] = totalForce + totalMoment

        # Detect the non-zero force segments.
        nonzeroForceSegments = detectNonZeroForceSegments(forcePlates[0].timestamps, totalLoad)

        # Filter the segments.
        nonzeroForceSegments = filterNonZeroForceSegments(nonzeroForceSegments, 0.05, 1.0)

        # Check that the correct segments were detected.
        self.assertEqual(len(nonzeroForceSegments), 3)
        self.assertEqual(nonzeroForceSegments[0], (0.005, 5.92))
        self.assertEqual(nonzeroForceSegments[1], (7.365, 8.455))
        self.assertEqual(nonzeroForceSegments[2], (11.895, 15.335))
>>>>>>> fa1ee0de

    def test_reconcileMarkeredAndNonzeroForceSegments(self):
        # Create force plate data with intermittent loads.
        timestamps = np.linspace(0, 10.0, 1001)

        # Create marker segments
        markerSegments = list()
        markerSegments.append(timestamps[0:200])
        markerSegments.append(timestamps[500:600])
        markerSegments.append(timestamps[800:1000])

        # Create force segments
        forceSegments = list()
        forceSegments.append(timestamps[100:300])
        forceSegments.append(timestamps[350:400])
        forceSegments.append(timestamps[550:600])
        forceSegments.append(timestamps[700:950])

        # Reconcile the segments.
        finalSegments = reconcileMarkeredAndNonzeroForceSegments(timestamps, markerSegments, forceSegments)

        # Check that the correct segments were detected.
        self.assertEqual(len(finalSegments), 3)
        self.assertEqual(finalSegments[0], (1.0, 2.0))
        self.assertEqual(finalSegments[1], (5.5, 6.0))
        self.assertEqual(finalSegments[2], (8.0, 9.5))


class TestRajagopal2015(unittest.TestCase):
    def test_Rajagopal2015(self):

        # Copy the data to the local folder.
        # ----------------------------------
        data_fpath = '../data/Rajagopal2015'
        processed_fpath = os.path.join(data_fpath, 'processed')
        if not os.path.isdir(processed_fpath):
            os.mkdir(processed_fpath)
        model_src = os.path.join(data_fpath, 'raw', 'Rajagopal2015_CustomMarkerSet.osim')
        model_dst = os.path.join(data_fpath, 'processed', 'unscaled_generic.osim')
        shutil.copyfile(model_src, model_dst)

        json_src = os.path.join(data_fpath, 'raw', '_subject.json')
        json_dst = os.path.join(processed_fpath, '_subject.json')
        shutil.copyfile(json_src, json_dst)

        trials_fpath = os.path.join(processed_fpath, 'trials')
        if not os.path.isdir(trials_fpath):
            os.mkdir(trials_fpath)
        trial_fpath = os.path.join(trials_fpath, 'walk')
        if not os.path.isdir(trial_fpath):
            os.mkdir(trial_fpath)

        trc_src = os.path.join(data_fpath, 'raw', 'motion_capture_walk.trc')
        trc_dst = os.path.join(trial_fpath, 'markers.trc')
        shutil.copyfile(trc_src, trc_dst)

        grf_src = os.path.join(data_fpath, 'raw', 'grf_walk.mot')
        grf_dst = os.path.join(trial_fpath, 'grf.mot')
        shutil.copyfile(grf_src, grf_dst)

        # Main path.
        path = os.path.join(data_fpath, 'processed')
        if not path.endswith('/'):
            path += '/'
        # Geometry folder.
        if not os.path.exists(path + 'Geometry'):
            os.symlink(GEOMETRY_FOLDER_PATH, path + 'Geometry')

        # Construct the engine.
        # ---------------------
        engine = Engine(path=absPath(path),
                        output_name='osim_results',
                        href='')

        # Run the pipeline.
        # -----------------
        engine.validate_paths()
        engine.parse_subject_json()
        engine.load_model_files()
        engine.processLocalSubjectFolder()

        # Check the results
        # -----------------
        results_fpath = os.path.join(processed_fpath, '_results.json')
        with open(results_fpath) as file:
            results = json.loads(file.read())

        self.assertAlmostEqual(results['autoAvgRMSE'], 0.020053, places=5)
        self.assertAlmostEqual(results['autoAvgMax'], 0.040665, places=5)
        self.assertAlmostEqual(results['linearResidual'], 7.29849, places=5)
        self.assertAlmostEqual(results['angularResidual'], 1.210387, places=5)

        # TODO add more comprehensive tests

if __name__ == '__main__':
    unittest.main()<|MERGE_RESOLUTION|>--- conflicted
+++ resolved
@@ -4,94 +4,22 @@
 from typing import List
 import numpy as np
 from nimblephysics.loader import absPath
-<<<<<<< HEAD
-from helpers import detectNonZeroForceSegments, filterNonZeroForceSegments
 from engine import Engine
 import shutil
 import json
-=======
 from helpers import detectNonZeroForceSegments, filterNonZeroForceSegments, reconcileMarkeredAndNonzeroForceSegments
->>>>>>> fa1ee0de
 
 GEOMETRY_FOLDER_PATH = absPath('Geometry')
 DATA_FOLDER_PATH = absPath('../data')
 
 
-<<<<<<< HEAD
-# class TestTrialSegmentation(unittest.TestCase):
-#     def test_detectNonZeroForceSegments(self):
-#         # Create force plate data with intermittent loads.
-#         timestamps = np.linspace(0, 6.0, 601)
-#         totalLoad = np.zeros(len(timestamps))
-#
-#         # Add a legimate load segment.
-#         totalLoad[50:100] = 1.0
-#         # Add a load segment that is too short.
-#         totalLoad[250:254] = 1.0
-#         # Add two load segments that should be merged together.
-#         totalLoad[300:340] = 1.0
-#         totalLoad[360:400] = 1.0
-#         # Add a segment that has load up until the final time point.
-#         totalLoad[550:601] = 1.0
-#
-#         # Detect the non-zero force segments.
-#         nonzeroForceSegments = detectNonZeroForceSegments(timestamps, totalLoad)
-#
-#         # Check that the correct segments were detected, before filtering.
-#         self.assertEqual(len(nonzeroForceSegments), 5)
-#         self.assertEqual(nonzeroForceSegments[0], (0.5, 1.0))
-#         self.assertEqual(nonzeroForceSegments[1][0], 2.5)
-#         self.assertAlmostEqual(nonzeroForceSegments[1][1], 2.54, places=5)
-#         self.assertEqual(nonzeroForceSegments[2], (3.0, 3.4))
-#         self.assertEqual(nonzeroForceSegments[3], (3.6, 4.0))
-#         self.assertEqual(nonzeroForceSegments[4], (5.5, 6.0))
-#
-#         # Now filter the segments.
-#         nonzeroForceSegments = filterNonZeroForceSegments(nonzeroForceSegments, 0.05, 1.0)
-#
-#         # Check that the correct segments were detected, after filtering.
-#         self.assertEqual(len(nonzeroForceSegments), 3)
-#         self.assertEqual(nonzeroForceSegments[0], (0.5, 1.0))
-#         self.assertEqual(nonzeroForceSegments[1], (3.0, 4.0))
-#         self.assertEqual(nonzeroForceSegments[2], (5.5, 6.0))
-#
-#     def test_Camargo2021(self):
-#         # Load the data.
-#         trcFilePath = DATA_FOLDER_PATH + '/Camargo2021/levelground_ccw_fast_01_01.trc'
-#         grfFilePath = DATA_FOLDER_PATH + '/Camargo2021/levelground_ccw_fast_01_01_grf.mot'
-#         trcFile: nimble.biomechanics.OpenSimTRC = nimble.biomechanics.OpenSimParser.loadTRC(trcFilePath)
-#         forcePlates: List[nimble.biomechanics.ForcePlate] = nimble.biomechanics.OpenSimParser.loadGRF(
-#             grfFilePath, trcFile.framesPerSecond)
-#
-#         # Compute the total load.
-#         totalLoad = np.zeros(len(forcePlates[0].timestamps))
-#         for itime in range(len(totalLoad)):
-#             totalForce = 0
-#             totalMoment = 0
-#             for forcePlate in forcePlates:
-#                 totalForce += np.linalg.norm(forcePlate.forces[itime])
-#                 totalMoment += np.linalg.norm(forcePlate.moments[itime])
-#             totalLoad[itime] = totalForce + totalMoment
-#
-#         # Detect the non-zero force segments.
-#         nonzeroForceSegments = detectNonZeroForceSegments(forcePlates[0].timestamps, totalLoad)
-#
-#         # Filter the segments.
-#         nonzeroForceSegments = filterNonZeroForceSegments(nonzeroForceSegments, 0.05, 1.0)
-#
-#         # Check that the correct segments were detected.
-#         self.assertEqual(len(nonzeroForceSegments), 3)
-#         self.assertEqual(nonzeroForceSegments[0], (0.005, 5.92))
-#         self.assertEqual(nonzeroForceSegments[1], (7.365, 8.455))
-#         self.assertEqual(nonzeroForceSegments[2], (11.895, 15.335))
-=======
 class TestTrialSegmentation(unittest.TestCase):
     def test_detectNonZeroForceSegments(self):
         # Create force plate data with intermittent loads.
         timestamps = np.linspace(0, 6.0, 601)
         totalLoad = np.zeros(len(timestamps))
 
-        # Add a legitimate load segment.
+        # Add a legimate load segment.
         totalLoad[50:100] = 1.0
         # Add a load segment that is too short.
         totalLoad[250:254] = 1.0
@@ -151,33 +79,6 @@
         self.assertEqual(nonzeroForceSegments[0], (0.005, 5.92))
         self.assertEqual(nonzeroForceSegments[1], (7.365, 8.455))
         self.assertEqual(nonzeroForceSegments[2], (11.895, 15.335))
->>>>>>> fa1ee0de
-
-    def test_reconcileMarkeredAndNonzeroForceSegments(self):
-        # Create force plate data with intermittent loads.
-        timestamps = np.linspace(0, 10.0, 1001)
-
-        # Create marker segments
-        markerSegments = list()
-        markerSegments.append(timestamps[0:200])
-        markerSegments.append(timestamps[500:600])
-        markerSegments.append(timestamps[800:1000])
-
-        # Create force segments
-        forceSegments = list()
-        forceSegments.append(timestamps[100:300])
-        forceSegments.append(timestamps[350:400])
-        forceSegments.append(timestamps[550:600])
-        forceSegments.append(timestamps[700:950])
-
-        # Reconcile the segments.
-        finalSegments = reconcileMarkeredAndNonzeroForceSegments(timestamps, markerSegments, forceSegments)
-
-        # Check that the correct segments were detected.
-        self.assertEqual(len(finalSegments), 3)
-        self.assertEqual(finalSegments[0], (1.0, 2.0))
-        self.assertEqual(finalSegments[1], (5.5, 6.0))
-        self.assertEqual(finalSegments[2], (8.0, 9.5))
 
 
 class TestRajagopal2015(unittest.TestCase):
@@ -246,5 +147,31 @@
 
         # TODO add more comprehensive tests
 
+    def test_reconcileMarkeredAndNonzeroForceSegments(self):
+        # Create force plate data with intermittent loads.
+        timestamps = np.linspace(0, 10.0, 1001)
+
+        # Create marker segments
+        markerSegments = list()
+        markerSegments.append(timestamps[0:200])
+        markerSegments.append(timestamps[500:600])
+        markerSegments.append(timestamps[800:1000])
+
+        # Create force segments
+        forceSegments = list()
+        forceSegments.append(timestamps[100:300])
+        forceSegments.append(timestamps[350:400])
+        forceSegments.append(timestamps[550:600])
+        forceSegments.append(timestamps[700:950])
+
+        # Reconcile the segments.
+        finalSegments = reconcileMarkeredAndNonzeroForceSegments(timestamps, markerSegments, forceSegments)
+
+        # Check that the correct segments were detected.
+        self.assertEqual(len(finalSegments), 3)
+        self.assertEqual(finalSegments[0], (1.0, 2.0))
+        self.assertEqual(finalSegments[1], (5.5, 6.0))
+        self.assertEqual(finalSegments[2], (8.0, 9.5))
+
 if __name__ == '__main__':
     unittest.main()