import { ReactiveJsonFile, ReactiveCursor, ReactiveIndex } from "../../state/ReactiveS3";
import React, { useState, useEffect } from "react";
import { useNavigate, Link } from "react-router-dom";
import logo from "../../assets/images/logo-alone.svg";
import MocapS3Cursor from '../../state/MocapS3Cursor';
import {
  Row,
  Col,
  Card,
  Dropdown,
  ButtonGroup,
  Spinner,
  OverlayTrigger,
  Tooltip
} from "react-bootstrap";
import { observer } from "mobx-react-lite";
import './SearchView.scss';
import { profile } from "console";

type SearchResultProps = {
  cursor: MocapS3Cursor;
  filePath: string;
  searchText: string;
  searchUser: string;
  index: number;
};

type ProfileJSON = {
  name:string;
  surname:string;
  contact:string;
  affiliation:string;
  personalWebsite:string;
  lab:string;
}

const SearchResult = (props: SearchResultProps) => {
<<<<<<< HEAD
  const navigate = useNavigate();

  const [name, setName] = useState("");
  const [surname, setSurname] = useState("");
  const [fullName, setFullName] = useState("");

  const filtered = props.filePath.replace("protected/us-west-2:", "").replace('/_SEARCH', '');
  const parts = filtered.split('/');
  
  let userId:string = "";
  if (parts.length > 0) {
    userId = parts[0];
  }

  props.cursor.s3Index.downloadText("protected/" + props.cursor.s3Index.region + ":" + userId + "/profile.json").then(function(text: string) {
    const profileObject:ProfileJSON = JSON.parse(text);
    setName(profileObject.name);
    setSurname(profileObject.surname);
    
    if (name != "" && surname != "")
      setFullName(name + " " + surname)
    else if (name != "")
      setFullName(name)
    else if (name != "")
      setFullName(surname)
    else
      setFullName(userId)
  });

  if (parts.length === 2) {
    return <Link to={'/data/' + userId}><b>{'User: '}</b> {fullName} - <b>{'Folder: '}</b> {"/"}</Link>
  }
  else if (parts.length > 2) {
    const userId = parts[0];
    let link = '/data/' + userId + '/' + parts.slice(2).join('/');
    return <Link to={link}><b>{'User: '}</b> {fullName} - <b>{'Folder: '}</b> {"/" + parts.slice(2).join('/')}</Link>
=======
  const filtered = props.filePath.replace("protected/us-west-2:", "").replace('/_SEARCH', '');
  const parts = filtered.split('/');
  const userId = parts[0];

  const [name, setName] = useState("")
  const [surname, setSurname] = useState("")
  const [fullName, setFullName] = useState("")

  const [description, setDescription] = useState("")

  function highlightSearchTerm(htmlString:string, searchTerm:string) {
    // Create a regular expression to match the search term
    const regex = new RegExp(searchTerm, "gi");
  
    // Replace all occurrences of the search term with a highlighted version
    const highlightedHtmlString = htmlString.replace(regex, `<span style="background-color: #ffee5e; border-radius: 5px;">${searchTerm}</span>`);
  
    return highlightedHtmlString;
>>>>>>> af87f27e
  }

  // Download profile file
  props.cursor.s3Index.downloadText("protected/" + props.cursor.s3Index.region + ":" + userId + "/profile.json").then(
    function(text:string) {
      const profileObject = JSON.parse(text);

      setName(profileObject.name)
      setSurname(profileObject.surname)
      if (name !== "" && surname !== "")
        setFullName(name + " " + surname)
      else if  (name === "" && surname !== "")
        setFullName(surname)
      else if (name !== "" && surname === "")
        setFullName(name)
      else setFullName("")

      let link_search = ""
      if (parts.length === 2)
        link_search = "protected/" + props.cursor.s3Index.region + ":" + userId + "/data/_search.json"
      else
        link_search = "protected/" + props.cursor.s3Index.region + ":" + userId + "/data/" + parts.slice(2).join('/') + "/_search.json"

      props.cursor.s3Index.downloadText(link_search).then(
        function(text:string) {
          const searchObject = JSON.parse(text);
          setDescription(searchObject.notes);
        }
      );

    }
  )
  if ( (description.toLowerCase().trim().includes(props.searchText.toLowerCase().trim()) ||
      parts.slice(2).join('/').toLowerCase().trim().includes(props.searchText.toLowerCase().trim()) ) &&
       fullName.toLowerCase().trim().includes(props.searchUser.toLowerCase().trim()) ) {
    if (parts.length === 2) {
        return (
          <Col md="12">
            <Card>
              <Card.Body>
                <h4><Link to={'/data/' + userId}>/</Link></h4>
                By <Link to={'/profile/' + userId}><span dangerouslySetInnerHTML={ {__html: highlightSearchTerm(fullName, props.searchUser) }}></span></Link>
                <p></p>
                <p dangerouslySetInnerHTML={ {__html: highlightSearchTerm(description, props.searchText) }}></p>
                <p></p>
                <span className="badge bg-success">Tag 1</span> <span className="badge bg-success">Tag 2</span> <span className="badge bg-success">Tag 3</span>
              </Card.Body>
            </Card>
          </Col>
        )
    }
    else if (parts.length > 2) {
      const userId = parts[0];
      let linkDataset = '/data/' + userId + '/' + parts.slice(2).join('/');
      let linkUser = '/profile/' + userId;
      return (
        <Col md="12">
          <Card>
            <Card.Body>
              <h4><Link to={linkDataset}><span dangerouslySetInnerHTML={ {__html: highlightSearchTerm("/" + parts.slice(2).join('/'), props.searchText) }}></span></Link></h4>
              By <Link to={linkUser}><span dangerouslySetInnerHTML={ {__html: highlightSearchTerm(fullName, props.searchUser) }}></span></Link>
              <p></p>
                <p dangerouslySetInnerHTML={ {__html: highlightSearchTerm(description, props.searchText) }}></p>
              <p></p>
              <span className="badge bg-success">Tag 1</span> <span className="badge bg-success">Tag 2</span> <span className="badge bg-success">Tag 3</span>
            </Card.Body>
          </Card>
        </Col>
      )
    }
    else {
      return null;
    }
  } else {
    return null;
  }
};

type SearchViewProps = {
  cursor: MocapS3Cursor;
};

const SearchView = observer((props: SearchViewProps) => {
  const result = props.cursor.searchIndex.results;
  const availableOptions = [...result.keys()];

  const [searchText, setSearchText] = useState("")
  const [searchUser, setSearchUser] = useState("")

  let searchResults = 0

  useEffect(() => {
    props.cursor.searchIndex.startListening();

    return () => {
      props.cursor.searchIndex.stopListening();
    }
  }, []);

  let body = null;
  if (props.cursor.getIsLoading()) {
    body = <Spinner animation="border" />;
  }
  else {
    body = <>
        {
        availableOptions.map((v, i) => {
            // Return search result
            return (
            <>
              <SearchResult cursor={props.cursor} filePath={v} searchText={searchText} searchUser={searchUser} index={i}/>
            </>)
        })}
    </>
  }

  return (
    <>
      <Row className="mt-3">
        <Col md="12">
          <Card className="mt-4">
            <Card.Body>
              <Row className="mt-3">
                <Col md="3">
                  <Card>
                    <Card.Body>
                      <h3>Search</h3>

                      <form className="row g-3 mb-15">
                        <div className="col-md-12">
                          <label>
                            <i className={"mdi me-1 vertical-middle mdi-account"}></i>
                            Search
                            <OverlayTrigger
                              placement="right"
                              delay={{ show: 50, hide: 400 }}
                              overlay={(props) => (
                                <Tooltip id="button-tooltip" {...props}>
                                  Search...
                                </Tooltip>
                              )}>
                              <i className="mdi mdi-help-circle-outline text-muted vertical-middle" style={{ marginLeft: '5px' }}></i>
                            </OverlayTrigger></label>
                          <br></br>
                          <input
                            type="text"
                            className="form-control"
                            placeholder="Placeholder"
                            value={searchText}
                            onChange={function(e) {setSearchText(e.target.value)}}>
                          </input>
                        </div>
                      </form>


                      <form className="row g-3 mb-15">
                        <div className="col-md-12">
                          <label>
                            <i className={"mdi me-1 vertical-middle mdi-account"}></i>
                            User
                            <OverlayTrigger
                              placement="right"
                              delay={{ show: 50, hide: 400 }}
                              overlay={(props) => (
                                <Tooltip id="button-tooltip" {...props}>
                                  User...
                                </Tooltip>
                              )}>
                              <i className="mdi mdi-help-circle-outline text-muted vertical-middle" style={{ marginLeft: '5px' }}></i>
                            </OverlayTrigger></label>
                          <br></br>
                          <input
                            type="text"
                            className="form-control"
                            placeholder="Placeholder"
                            value={searchUser}
                            onChange={function(e) {setSearchUser(e.target.value)}}>
                          </input>
                        </div>
                      </form>
                    </Card.Body>
                  </Card>
                </Col>
                <Col md="8">
                  <Card>
                    <Card.Body>
                        <h3>Published Folders</h3>
                        <p>All folders still in "draft" mode will not show up here. Authors must mark their folder as published to have it appear here.</p>
                      <Row>

                        <Row md="12">
                        <p>{"Search results: " + searchResults}</p>
                        </Row>
                        {body}
                      </Row>
                    </Card.Body>
                  </Card>
                </Col>
              </Row>
            </Card.Body>
          </Card>
        </Col>
      </Row>
    </>
  );
});

export default SearchView;<|MERGE_RESOLUTION|>--- conflicted
+++ resolved
@@ -35,44 +35,6 @@
 }
 
 const SearchResult = (props: SearchResultProps) => {
-<<<<<<< HEAD
-  const navigate = useNavigate();
-
-  const [name, setName] = useState("");
-  const [surname, setSurname] = useState("");
-  const [fullName, setFullName] = useState("");
-
-  const filtered = props.filePath.replace("protected/us-west-2:", "").replace('/_SEARCH', '');
-  const parts = filtered.split('/');
-  
-  let userId:string = "";
-  if (parts.length > 0) {
-    userId = parts[0];
-  }
-
-  props.cursor.s3Index.downloadText("protected/" + props.cursor.s3Index.region + ":" + userId + "/profile.json").then(function(text: string) {
-    const profileObject:ProfileJSON = JSON.parse(text);
-    setName(profileObject.name);
-    setSurname(profileObject.surname);
-    
-    if (name != "" && surname != "")
-      setFullName(name + " " + surname)
-    else if (name != "")
-      setFullName(name)
-    else if (name != "")
-      setFullName(surname)
-    else
-      setFullName(userId)
-  });
-
-  if (parts.length === 2) {
-    return <Link to={'/data/' + userId}><b>{'User: '}</b> {fullName} - <b>{'Folder: '}</b> {"/"}</Link>
-  }
-  else if (parts.length > 2) {
-    const userId = parts[0];
-    let link = '/data/' + userId + '/' + parts.slice(2).join('/');
-    return <Link to={link}><b>{'User: '}</b> {fullName} - <b>{'Folder: '}</b> {"/" + parts.slice(2).join('/')}</Link>
-=======
   const filtered = props.filePath.replace("protected/us-west-2:", "").replace('/_SEARCH', '');
   const parts = filtered.split('/');
   const userId = parts[0];
@@ -91,7 +53,6 @@
     const highlightedHtmlString = htmlString.replace(regex, `<span style="background-color: #ffee5e; border-radius: 5px;">${searchTerm}</span>`);
   
     return highlightedHtmlString;
->>>>>>> af87f27e
   }
 
   // Download profile file
